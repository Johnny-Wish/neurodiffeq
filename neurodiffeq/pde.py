import torch
import torch.optim as optim
import torch.nn as nn

import numpy as np
import matplotlib
import matplotlib.pyplot as plt
import matplotlib.animation as animation
import matplotlib.tri as tri

from .networks import FCNN
from .neurodiffeq import diff
from copy import deepcopy

def _network_output_2input(net, xs, ys, ith_unit):
    xys = torch.cat((xs, ys), 1)
    nn_output = net(xys)
    if ith_unit is not None:
        return nn_output[:, ith_unit].reshape(-1, 1)
    else:
        return nn_output

def _trial_solution_2input(single_net, nets, xs, ys, conditions):
    if single_net:  # using a single net
        us = [
            con.enforce(single_net, xs, ys)
            for con in conditions
        ]
    else:  # using multiple nets
        us = [
            con.enforce(net, xs, ys)
            for con, net in zip(conditions, nets)
        ]
    return us


class Condition:

    def __init__(self):
        self.ith_unit = None

    def set_impose_on(self, ith_unit):
        self.ith_unit = ith_unit

<<<<<<< HEAD
    def enforce(self, net, *dimensions):
        raise NotImplementedError
=======
    def in_domain(self, *dimensions):
        return np.ones_like(dimensions[0], dtype=bool)
>>>>>>> 8253374f

class NoCondition2D(Condition):

    def __init__(self):
        super().__init__()

    def enforce(self, net, x, y):
        return _network_output_2input(net, x, y, self.ith_unit)


class DirichletBVP2D(Condition):
    """An Dirichlet boundary value problem on a 2-D orthogonal box where :math:`x\\in[x_0, x_1]` and :math:`y\\in[y_0, y_1]`
        We are solving :math:`u(x, t)` given:
        :math:`u(x, y)\\bigg|_{x = x_0} = f_0(y)`;
        :math:`u(x, y)\\bigg|_{x = x_1} = f_1(y)`;
        :math:`u(x, y)\\bigg|_{y = y_0} = g_0(x)`;
        :math:`u(x, y)\\bigg|_{y = y_1} = g_1(x)`.

        :param x_min: The lower bound of x, the :math:`x_0`.
        :type x_min: float
        :param x_min_val: The boundary value when :math:`x = x_0`, the :math:`f_0(y)`.
        :type x_min_val: function
        :param x_max: The upper bound of x, the :math:`x_1`.
        :type x_max: float
        :param x_max_val: The boundary value when :math:`x = x_1`, the :math:`f_1(y)`.
        :type x_max_val: function
        :param y_min: The lower bound of y, the :math:`y_0`.
        :type y_min: float
        :param y_min_val: The boundary value when :math:`y = y_0`, the :math:`g_0(x)`.
        :type y_min_val: function
        :param y_max: The upper bound of y, the :math:`y_1`.
        :type y_max: float
        :param y_max_val: The boundary value when :math:`y = y_1`, the :math:`g_1(x)`.
        :type y_max_val: function
    """

    def __init__(self, x_min, x_min_val, x_max, x_max_val, y_min, y_min_val, y_max, y_max_val):
        """Initializer method
        """
        super().__init__()
        self.x_min, self.x_min_val = x_min, x_min_val
        self.x_max, self.x_max_val = x_max, x_max_val
        self.y_min, self.y_min_val = y_min, y_min_val
        self.y_max, self.y_max_val = y_max, y_max_val

    def enforce(self, net, x, y):
        r"""Enforce the output of a neural network to satisfy the boundary condition.

            :param net: The neural network that approximates the ODE.
            :type net: `torch.nn.Module`
            :param x: X-coordinates of the points where the neural network output is evaluated.
            :type x: `torch.tensor`
            :param y: Y-coordinates of the points where the neural network output is evaluated.
            :type y: `torch.tensor`
            :return: The modified output which now satisfies the boundary condition.
            :rtype: `torch.tensor`

            .. note::
                `enforce` is meant to be called by the function `solve2D`.
        """
        u = _network_output_2input(net, x, y, self.ith_unit)
        x_tilde = (x-self.x_min) / (self.x_max-self.x_min)
        y_tilde = (y-self.y_min) / (self.y_max-self.y_min)
        Axy = (1-x_tilde)*self.x_min_val(y) + x_tilde*self.x_max_val(y) + \
              (1-y_tilde)*( self.y_min_val(x) - ((1-x_tilde)*self.y_min_val(self.x_min * torch.ones_like(x_tilde))
                                                  + x_tilde *self.y_min_val(self.x_max * torch.ones_like(x_tilde))) ) + \
                 y_tilde *( self.y_max_val(x) - ((1-x_tilde)*self.y_max_val(self.x_min * torch.ones_like(x_tilde))
                                                  + x_tilde *self.y_max_val(self.x_max * torch.ones_like(x_tilde))) )
        return Axy + x_tilde*(1-x_tilde)*y_tilde*(1-y_tilde)*u


class IBVP1D(Condition):
    """An initial boundary value problem on a 1-D range where :math:`x\\in[x_0, x_1]` and time starts at :math:`t_0`
            We are solving :math:`u(x, t)` given:
            :math:`u(x, t)\\bigg|_{t = t_0} = u_0(x)`;
            :math:`u(x, t)\\bigg|_{x = x_0} = g(t)` or :math:`\\displaystyle\\frac{\\partial u(x, t)}{\\partial x}\\bigg|_{x = x_0} = g(t)`;
            :math:`u(x, t)\\bigg|_{x = x_1} = h(t)` or :math:`\\displaystyle\\frac{\\partial u(x, t)}{\\partial x}\\bigg|_{x = x_1} = h(t)`.

            :param x_min: The lower bound of x, the :math:`x_0`.
            :type x_min: float
            :param x_max: The upper bound of x, the :math:`x_1`.
            :type x_max: float
            :param t_min: The initial time, the :math:`t_0`.
            :type t_min: float
            :param t_min_val: The initial condition, the :math:`u_0(x)`.
            :type t_min_val: function
            :param x_min_val: The Dirichlet boundary condition when :math:`x = x_0`, the :math:`u(x, t)\\bigg|_{x = x_0}`, defaults to None.
            :type x_min_val: function, optional
            :param x_min_prime: The Neumann boundary condition when :math:`x = x_0`, the :math:`\\displaystyle\\frac{\\partial u(x, t)}{\\partial x}\\bigg|_{x = x_0}`, defaults to None.
            :type x_min_prime: function, optional
            :param x_max_val: The Dirichlet boundary condition when :math:`x = x_1`, the :math:`u(x, t)\\bigg|_{x = x_1}`, defaults to None.
            :type x_max_val: function, optioonal
            :param x_max_prime: The Neumann boundary condition when :math:`x = x_1`, the :math:`\\displaystyle\\frac{\\partial u(x, t)}{\\partial x}\\bigg|_{x = x_1}`, defaults to None.
            :type x_max_prime: function, optional
            :raises NotImplementedError: When unimplemented boundary conditions are configured.
        """

    def __init__(
            self, x_min, x_max, t_min, t_min_val,
            x_min_val=None, x_min_prime=None,
            x_max_val=None, x_max_prime=None,

    ):
        r"""Initializer method

        .. note::
            A instance method `enforce` is dynamically created to enforce initial and boundary conditions. It will be called by the function `solve2D`.
        """
        super().__init__()
        self.x_min, self.x_min_val, self.x_min_prime = x_min, x_min_val, x_min_prime
        self.x_max, self.x_max_val, self.x_max_prime = x_max, x_max_val, x_max_prime
        self.t_min, self.t_min_val = t_min, t_min_val
        n_conditions = sum(c is None for c in [x_min_val, x_min_prime, x_max_val, x_max_prime])
        if n_conditions != 2:
            raise NotImplementedError('Sorry, this boundary condition is not implemented.')
        if self.x_min_val and self.x_max_val:
            self.enforce = self._enforce_dd
        elif self.x_min_val and self.x_max_prime:
            self.enforce = self._enforce_dn
        elif self.x_min_prime and self.x_max_val:
            self.enforce = self._enforce_nd
        elif self.x_min_prime and self.x_max_prime:
            self.enforce = self._enforce_nn
        else:
            raise NotImplementedError('Sorry, this boundary condition is not implemented.')

    def _enforce_dd(self, net, x, t):
        uxt = _network_output_2input(net, x, t, self.ith_unit)

        t_ones = torch.ones_like(t, requires_grad=True)
        t_ones_min = self.t_min * t_ones

        x_tilde = (x - self.x_min) / (self.x_max - self.x_min)
        t_tilde = t - self.t_min

        Axt = self.t_min_val(x) + \
            x_tilde     * (self.x_max_val(t) - self.x_max_val(t_ones_min)) + \
            (1-x_tilde) * (self.x_min_val(t) - self.x_min_val(t_ones_min))
        return Axt + x_tilde * (1 - x_tilde) * (1 - torch.exp(-t_tilde)) * uxt

    def _enforce_dn(self, net, x, t):
        uxt = _network_output_2input(net, x, t, self.ith_unit)

        x_ones = torch.ones_like(x, requires_grad=True)
        t_ones = torch.ones_like(t, requires_grad=True)
        x_ones_max = self.x_max * x_ones
        t_ones_min = self.t_min * t_ones
        uxmaxt = _network_output_2input(net, x_ones_max, t, self.ith_unit)

        x_tilde = (x-self.x_min) / (self.x_max-self.x_min)
        t_tilde = t-self.t_min

        Axt = (self.x_min_val(t) - self.x_min_val(t_ones_min)) + self.t_min_val(x) + \
            x_tilde * (self.x_max-self.x_min) * (self.x_max_prime(t) - self.x_max_prime(t_ones_min))
        return Axt + x_tilde*(1-torch.exp(-t_tilde))*(
            uxt - (self.x_max-self.x_min)*diff(uxmaxt, x_ones_max) - uxmaxt
        )

    def _enforce_nd(self, net, x, t):
        uxt = _network_output_2input(net, x, t, self.ith_unit)

        x_ones = torch.ones_like(x, requires_grad=True)
        t_ones = torch.ones_like(t, requires_grad=True)
        x_ones_min = self.x_min * x_ones
        t_ones_min = self.t_min * t_ones
        uxmint = _network_output_2input(net, x_ones_min, t, self.ith_unit)

        x_tilde = (x - self.x_min) / (self.x_max - self.x_min)
        t_tilde = t - self.t_min

        Axt = (self.x_max_val(t) - self.x_max_val(t_ones_min)) + self.t_min_val(x) + \
              (x_tilde - 1) * (self.x_max - self.x_min) * (self.x_min_prime(t) - self.x_min_prime(t_ones_min))
        return Axt + (1 - x_tilde) * (1 - torch.exp(-t_tilde)) * (
                uxt + (self.x_max - self.x_min) * diff(uxmint, x_ones_min) - uxmint
        )

    def _enforce_nn(self, net, x, t):
        uxt = _network_output_2input(net, x, t, self.ith_unit)

        x_ones = torch.ones_like(x, requires_grad=True)
        t_ones = torch.ones_like(t, requires_grad=True)
        x_ones_min = self.x_min * x_ones
        x_ones_max = self.x_max * x_ones
        t_ones_min = self.t_min * t_ones
        uxmint = _network_output_2input(net, x_ones_min, t, self.ith_unit)
        uxmaxt = _network_output_2input(net, x_ones_max, t, self.ith_unit)

        x_tilde = (x - self.x_min) / (self.x_max - self.x_min)
        t_tilde = t - self.t_min

        Axt = self.t_min_val(x) - 0.5 * (1 - x_tilde) ** 2 * (self.x_max - self.x_min) * (
                self.x_min_prime(t) - self.x_min_prime(t_ones_min)
        ) + 0.5 * x_tilde ** 2 * (self.x_max - self.x_min) * (
                      self.x_max_prime(t) - self.x_max_prime(t_ones_min)
              )
        return Axt + (1 - torch.exp(-t_tilde)) * (
                uxt - x_tilde * (self.x_max - self.x_min) * diff(uxmint, x_ones_min) \
                + 0.5 * x_tilde ** 2 * (self.x_max - self.x_min) * (
                        diff(uxmint, x_ones_min) - diff(uxmaxt, x_ones_max)
                ))


class ExampleGenerator2D:
    """An example generator for generating 2-D training points.

        :param grid: The discretization of the 2 dimensions, if we want to generate points on a :math:`m \\times n` grid, then `grid` is `(m, n)`, defaults to `(10, 10)`.
        :type grid: tuple[int, int], optional
        :param xy_min: The lower bound of 2 dimensions, if we only care about :math:`x \\geq x_0` and :math:`y \\geq y_0`, then `xy_min` is `(x_0, y_0)`, defaults to `(0.0, 0.0)`.
        :type xy_min: tuple[float, float], optional
        :param xy_max: The upper boound of 2 dimensions, if we only care about :math:`x \\leq x_1` and :math:`y \\leq y_1`, then `xy_min` is `(x_1, y_1)`, defaults to `(1.0, 1.0)`.
        :type xy_max: tuple[float, float], optional
        :param method: The distribution of the 2-D points generated.
            If set to 'equally-spaced', the points will be fixed to the grid specified.
            If set to 'equally-spaced-noisy', a normal noise will be added to the previously mentioned set of points, defaults to 'equally-spaced-noisy'.
        :type method: str, optional
        :param xy_noise_std: the standard deviation of the noise on the x and y dimension, if not specified, the default value will be (grid step size on x dimension / 4, grid step size on y dimension / 4)
        :type xy_noise_std: tuple[int, int], optional, defaults to None
        :raises ValueError: When provided with an unknown method.
    """

    def __init__(self, grid=(10, 10), xy_min=(0.0, 0.0), xy_max=(1.0, 1.0), method='equally-spaced-noisy', xy_noise_std=None):
        r"""Initializer method

        .. note::
            A instance method `get_examples` is dynamically created to generate 2-D training points. It will be called by the function `solve2D`.
        """
        self.size = grid[0] * grid[1]

        if method == 'equally-spaced':
            x = torch.linspace(xy_min[0], xy_max[0], grid[0], requires_grad=True)
            y = torch.linspace(xy_min[1], xy_max[1], grid[1], requires_grad=True)
            grid_x, grid_y = torch.meshgrid(x, y)
            self.grid_x, self.grid_y = grid_x.flatten(), grid_y.flatten()

            self.get_examples = lambda: (self.grid_x, self.grid_y)

        elif method == 'equally-spaced-noisy':
            x = torch.linspace(xy_min[0], xy_max[0], grid[0], requires_grad=True)
            y = torch.linspace(xy_min[1], xy_max[1], grid[1], requires_grad=True)
            grid_x, grid_y = torch.meshgrid(x, y)
            self.grid_x, self.grid_y = grid_x.flatten(), grid_y.flatten()

            if xy_noise_std:
                self.noise_xstd, self.noise_ystd = xy_noise_std
            else:
                self.noise_xstd = ((xy_max[0] - xy_min[0]) / grid[0]) / 4.0
                self.noise_ystd = ((xy_max[1] - xy_min[1]) / grid[1]) / 4.0
            self.get_examples = lambda: (
                torch.normal(mean=self.grid_x, std=self.noise_xstd),
                torch.normal(mean=self.grid_y, std=self.noise_ystd)
            )
        else:
            raise ValueError(f'Unknown method: {method}')


class PredefinedExampleGenerator2D:

    def __init__(self, xs, ys):
        self.size = len(xs)
        x = torch.tensor(xs, requires_grad=True, dtype=torch.float32)
        y = torch.tensor(ys, requires_grad=True, dtype=torch.float32)
        self.x, self.y = x.flatten(), y.flatten()

    def get_examples(self):
        return self.x, self.y


class Monitor2D:
    """A monitor for checking the status of the neural network during training.

    :param xy_min: The lower bound of 2 dimensions, if we only care about :math:`x \\geq x_0` and :math:`y \\geq y_0`, then `xy_min` is `(x_0, y_0)`.
    :type xy_min: tuple[float, float], optional
    :param xy_max: The upper boound of 2 dimensions, if we only care about :math:`x \\leq x_1` and :math:`y \\leq y_1`, then `xy_min` is `(x_1, y_1)`.
    :type xy_max: tuple[float, float], optional
    :param check_every: The frequency of checking the neural network represented by the number of epochs between two checks, defaults to 100.
    :type check_every: int, optional
    """

    def __init__(self, xy_min, xy_max, check_every=100):
        """Initializer method
        """
        self.using_non_gui_backend = matplotlib.get_backend() is 'agg'
        self.check_every = check_every
        self.fig = None
        self.axs = []  # subplots
        # self.caxs = []  # colorbars
        self.cbs = []  # color bars
        # input for neural network
        gen = ExampleGenerator2D([32, 32], xy_min, xy_max, method='equally-spaced')
        xs_ann, ys_ann = gen.get_examples()
        self.xs_ann, self.ys_ann = xs_ann.reshape(-1, 1), ys_ann.reshape(-1, 1)
        self.xs_plot = self.xs_ann.detach().cpu().numpy().flatten()
        self.ys_plot = self.ys_ann.detach().cpu().numpy().flatten()

    @staticmethod
    def _create_contour(ax, xs, ys, zs, condition):
        triang = tri.Triangulation(xs, ys)
        xs = xs[triang.triangles].mean(axis=1)
        ys = ys[triang.triangles].mean(axis=1)
        if condition:
            xs, ys = torch.tensor(xs), torch.tensor(ys)
            in_domain = condition.in_domain(xs, ys)
            triang.set_mask(~in_domain)

        contour = ax.tricontourf(triang, zs, cmap='coolwarm')
        ax.set_xlabel('x')
        ax.set_ylabel('y')
        ax.set_aspect('equal', adjustable='box')
        return contour


    def check(self, single_net, nets, conditions, history):
        r"""Draw 2 plots: One shows the shape of the current solution (with heat map). The other shows the history training loss and validation loss.

        :param single_net: The neural network that approximates the PDE.
        :type single_net: `torch.nn.Module`
        :param nets: The neural networks that approximates the PDE.
        :type nets: list [`torch.nn.Module`]
        :param conditions: The initial/boundary condition of the PDE.
        :type conditions: list [`neurodiffeq.pde.DirichletBVP2D` or `neurodiffeq.pde.IBVP1D` or `neurodiffeq.pde.NoCondition`]
        :param history: The history of training loss and validation loss. The 'train' entry is a list of training loss and 'valid' entry is a list of validation loss.
        :type history: dict['train': list[float], 'valid': list[float]]

        .. note::
            `check` is meant to be called by the function `solve2D`.
        """

        if not self.fig:
            # initialize the figure and axes here so that the Monitor knows the number of dependent variables and
            # size of the figure, number of the subplots, etc.
            n_axs = len(conditions)+2  # one for each dependent variable, plus one for training and validation loss, plus one for metrics
            n_row, n_col = (n_axs+1) // 2, 2
            self.fig = plt.figure(figsize=(20, 8*n_row))
            for i in range(n_axs):
                self.axs.append( self.fig.add_subplot(n_row, n_col, i+1) )
            for i in range(n_axs-2):
                self.cbs.append(None)

        us = _trial_solution_2input(single_net, nets, self.xs_ann, self.ys_ann, conditions)

        for i, ax_u_con in enumerate( zip(self.axs[:-2], us, conditions) ):
            ax, u, con = ax_u_con
            ax.clear()
            u = u.detach().cpu().numpy().flatten()
            cs = self._create_contour(ax, self.xs_plot, self.ys_plot, u, con)
            if self.cbs[i] is None:
                self.cbs[i] = self.fig.colorbar(cs, format='%.0e', ax=ax)
            else:
                self.cbs[i].set_clim(vmin=u.min(), vmax=u.max())
            ax.set_title(f'u[{i}](x, y)')

        self.axs[-2].clear()
        self.axs[-2].plot(history['train_loss'], label='training loss')
        self.axs[-2].plot(history['valid_loss'], label='validation loss')
        self.axs[-2].set_title('loss during training')
        self.axs[-2].set_ylabel('loss')
        self.axs[-2].set_xlabel('epochs')
        self.axs[-2].set_yscale('log')
        self.axs[-2].legend()

        self.axs[-1].clear()
        for metric_name, metric_values in history.items():
            if metric_name == 'train_loss' or metric_name == 'valid_loss':
                continue
            self.axs[-1].plot(metric_values, label=metric_name)
        self.axs[-1].set_title('metrics during training')
        self.axs[-1].set_ylabel('metrics')
        self.axs[-1].set_xlabel('epochs')
        self.axs[-1].set_yscale('log')
        # if there's not custom metrics, then there won't be any labels in this axis
        if len(history) > 2:
            self.axs[-1].legend()

        self.fig.canvas.draw()
        if not self.using_non_gui_backend:
            plt.pause(0.05)


def solve2D(
        pde, condition, xy_min=None, xy_max=None,
        net=None, train_generator=None, shuffle=True, valid_generator=None, optimizer=None, criterion=None, additional_loss_term=None, metrics=None,
        batch_size=16,
        max_epochs=1000,
        monitor=None, return_internal=False, return_best=False
):
    """Train a neural network to solve a PDE with 2 independent variables.

    :param pde: The PDE to solve. If the PDE is :math:`F(u, x, y) = 0` where :math:`u` is the dependent variable and :math:`x` and :math:`y` are the independent variables,
        then `pde` should be a function that maps :math:`(u, x, y)` to :math:`F(u, x, y)`.
    :type pde: function
    :param condition: The initial/boundary condition.
    :type condition: `neurodiffeq.pde.DirichletBVP2D` or `neurodiffeq.pde.IBVP1D` or `neurodiffeq.pde.NoCondition`
    :param xy_min: The lower bound of 2 dimensions, if we only care about :math:`x \\geq x_0` and :math:`y \\geq y_0`, then `xy_min` is `(x_0, y_0)`, only needed when train_generator and valid_generator are not specified, defaults to None
    :type xy_min: tuple[float, float], optional
    :param xy_max: The upper bound of 2 dimensions, if we only care about :math:`x \\leq x_1` and :math:`y \\leq y_1`, then `xy_min` is `(x_1, y_1)`, only needed when train_generator and valid_generator are not specified, defaults to None
    :type xy_max: tuple[float, float], optional
    :param net: The neural network used to approximate the solution, defaults to None.
    :type net: `torch.nn.Module`, optional
    :param train_generator: The example generator to generate 1-D training points, default to None.
    :type train_generator: `neurodiffeq.pde.ExampleGenerator2D`, optional
    :param shuffle: Whether to shuffle the training examples every epoch, defaults to True.
    :type shuffle: bool, optional
    :param valid_generator: The example generator to generate 1-D validation points, default to None.
    :type valid_generator: `neurodiffeq.pde.ExampleGenerator2D`, optional
    :param optimizer: The optimization method to use for training, defaults to None.
    :type optimizer: `torch.optim.Optimizer`, optional
    :param criterion: The loss function to use for training, defaults to None.
    :type criterion: `torch.nn.modules.loss._Loss`, optional
    :param additional_loss_term: Extra terms to add to the loss function besides the part specified by `criterion`. The input of `additional_loss_term` should be the same as `pde_system`
    :type additional_loss_term: function
    :param metrics: Metrics to keep track of during training. The metrics should be passed as a dictionary where the keys are the names of the metrics, and the values are the corresponding function.
        The input functions should be the same as `pde` and the output should be a numeric value. The metrics are evaluated on both the training set and validation set.
    :type metrics: dict[string, function]
    :param batch_size: The size of the mini-batch to use, defaults to 16.
    :type batch_size: int, optional
    :param max_epochs: The maximum number of epochs to train, defaults to 1000.
    :type max_epochs: int, optional
    :param monitor: The monitor to check the status of nerual network during training, defaults to None.
    :type monitor: `neurodiffeq.pde.Monitor2D`, optional
    :param return_internal: Whether to return the nets, conditions, training generator, validation generator, optimizer and loss function, defaults to False.
    :type return_internal: bool, optional
    :param return_best: Whether to return the nets that achieved the lowest validation loss, defaults to False.
    :type return_best: bool, optional
    :return: The solution of the PDE. The history of training loss and validation loss.
        Optionally, the nets, conditions, training generator, validation generator, optimizer and loss function.
        The solution is a function that has the signature `solution(xs, ys, as_type)`.
    :rtype: tuple[`neurodiffeq.pde.Solution`, dict]; or tuple[`neurodiffeq.pde.Solution`, dict, dict]
    """
    nets = None if not net else [net]
    return solve2D_system(
        pde_system=lambda u, x, y: [pde(u, x, y)], conditions=[condition],
        xy_min=xy_min, xy_max=xy_max, nets=nets,
        train_generator=train_generator, shuffle=shuffle, valid_generator=valid_generator,
        optimizer=optimizer, criterion=criterion, additional_loss_term=additional_loss_term, metrics=metrics, batch_size=batch_size,
        max_epochs=max_epochs, monitor=monitor, return_internal=return_internal, return_best=return_best
    )


def solve2D_system(
        pde_system, conditions, xy_min=None, xy_max=None,
        single_net=None, nets=None, train_generator=None, shuffle=True, valid_generator=None,
        optimizer=None, criterion=None, additional_loss_term=None, metrics=None, batch_size=16,
        max_epochs=1000,
        monitor=None, return_internal=False, return_best=False
):
    """Train a neural network to solve a PDE with 2 independent variables.

        :param pde_system: The PDEsystem to solve. If the PDE is :math:`F_i(u_1, u_2, ..., u_n, x, y) = 0` where :math:`u_i` is the i-th dependent variable and :math:`x` and :math:`y` are the independent variables,
            then `pde_system` should be a function that maps :math:`(u_1, u_2, ..., u_n, x, y)` to a list where the i-th entry is :math:`F_i(u_1, u_2, ..., u_n, x, y)`.
        :type pde_system: function
        :param conditions: The initial/boundary conditions. The ith entry of the conditions is the condition that :math:`x_i` should satisfy.
        :type conditions: list[`neurodiffeq.pde.DirichletBVP2D` or `neurodiffeq.pde.IBVP1D` or `neurodiffeq.pde.NoCondition`]
        :param xy_min: The lower bound of 2 dimensions, if we only care about :math:`x \\geq x_0` and :math:`y \\geq y_0`, then `xy_min` is `(x_0, y_0)`, only needed when train_generator or valid_generator are not specified, defaults to None
        :type xy_min: tuple[float, float], optional
        :param xy_max: The upper bound of 2 dimensions, if we only care about :math:`x \\leq x_1` and :math:`y \\leq y_1`, then `xy_min` is `(x_1, y_1)`, only needed when train_generator or valid_generator are not specified, defaults to None
        :type xy_max: tuple[float, float], optional
        :param single_net: The single neural network used to approximate the solution. Only one of `single_net` and `nets` should be specified, defaults to None
        :param single_net: `torch.nn.Module`, optional
        :param nets: The neural networks used to approximate the solution, defaults to None.
        :type nets: list[`torch.nn.Module`], optional
        :param train_generator: The example generator to generate 1-D training points, default to None.
        :type train_generator: `neurodiffeq.pde.ExampleGenerator2D`, optional
        :param shuffle: Whether to shuffle the training examples every epoch, defaults to True.
        :type shuffle: bool, optional
        :param valid_generator: The example generator to generate 1-D validation points, default to None.
        :type valid_generator: `neurodiffeq.pde.ExampleGenerator2D`, optional
        :param optimizer: The optimization method to use for training, defaults to None.
        :type optimizer: `torch.optim.Optimizer`, optional
        :param criterion: The loss function to use for training, defaults to None.
        :type criterion: `torch.nn.modules.loss._Loss`, optional
        :param additional_loss_term: Extra terms to add to the loss function besides the part specified by `criterion`. The input of `additional_loss_term` should be the same as `pde_system`
        :type additional_loss_term: function
        :param metrics: Metrics to keep track of during training. The metrics should be passed as a dictionary where the keys are the names of the metrics, and the values are the corresponding function.
            The input functions should be the same as `pde_system` and the output should be a numeric value. The metrics are evaluated on both the training set and validation set.
        :type metrics: dict[string, function]
        :param batch_size: The size of the mini-batch to use, defaults to 16.
        :type batch_size: int, optional
        :param max_epochs: The maximum number of epochs to train, defaults to 1000.
        :type max_epochs: int, optional
        :param monitor: The monitor to check the status of nerual network during training, defaults to None.
        :type monitor: `neurodiffeq.pde.Monitor2D`, optional
        :param return_internal: Whether to return the nets, conditions, training generator, validation generator, optimizer and loss function, defaults to False.
        :type return_internal: bool, optional
        :param return_best: Whether to return the nets that achieved the lowest validation loss, defaults to False.
        :type return_best: bool, optional
        :return: The solution of the PDE. The history of training loss and validation loss.
            Optionally, the nets, conditions, training generator, validation generator, optimizer and loss function.
            The solution is a function that has the signature `solution(xs, ys, as_type)`.
        :rtype: tuple[`neurodiffeq.pde.Solution`, dict]; or tuple[`neurodiffeq.pde.Solution`, dict, dict]
        """

    ########################################### subroutines ###########################################
    def train(train_generator, net, nets, pde_system, conditions, criterion, additional_loss_term, metrics, shuffle, optimizer):
        train_examples_x, train_examples_y = train_generator.get_examples()
        train_examples_x, train_examples_y = train_examples_x.reshape((-1, 1)), train_examples_y.reshape((-1, 1))
        n_examples_train = train_generator.size
        idx = np.random.permutation(n_examples_train) if shuffle else np.arange(n_examples_train)

        batch_start, batch_end = 0, batch_size
        while batch_start < n_examples_train:
            if batch_end > n_examples_train:
                batch_end = n_examples_train
            batch_idx = idx[batch_start:batch_end]
            xs, ys = train_examples_x[batch_idx], train_examples_y[batch_idx]

            train_loss_batch = calculate_loss(xs, ys, net, nets, pde_system, conditions, criterion, additional_loss_term)

            optimizer.zero_grad()
            train_loss_batch.backward()
            optimizer.step()

            batch_start += batch_size
            batch_end += batch_size

        train_loss_epoch = calculate_loss(train_examples_x, train_examples_y, net, nets, pde_system, conditions, criterion, additional_loss_term)

        train_metrics_epoch = calculate_metrics(train_examples_x, train_examples_y, net, nets, conditions, metrics)
        return train_loss_epoch, train_metrics_epoch

    def valid(valid_generator, net, nets, pde_system, conditions, criterion, additional_loss_term, metrics):
        valid_examples_x, valid_examples_y = valid_generator.get_examples()
        valid_examples_x, valid_examples_y = valid_examples_x.reshape((-1, 1)), valid_examples_y.reshape((-1, 1))
        valid_loss_epoch = calculate_loss(valid_examples_x, valid_examples_y, net, nets, pde_system, conditions, criterion, additional_loss_term)
        valid_loss_epoch = valid_loss_epoch.item()

        valid_metrics_epoch = calculate_metrics(valid_examples_x, valid_examples_y, net, nets, conditions, metrics)
        return valid_loss_epoch, valid_metrics_epoch

    def calculate_loss(xs, ys, net, nets, pde_system, conditions, criterion, additional_loss_term):
        us = _trial_solution_2input(net, nets, xs, ys, conditions)
        Fuxys = pde_system(*us, xs, ys)
        loss = sum(
            criterion(Fuxy, torch.zeros_like(xs))
            for Fuxy in Fuxys
        )
        if additional_loss_term is not None:
            loss += additional_loss_term(*us, xs, ys)
        return loss

    def calculate_metrics(xs, ys, net, nets, conditions, metrics):
        us = _trial_solution_2input(net, nets, xs, ys, conditions)
        metrics_ = {
            metric_name: metric_function(*us, xs, ys).item()
            for metric_name, metric_function in metrics.items()
        }
        return metrics_
    ###################################################################################################

    if single_net and nets:
        raise RuntimeError('Only one of net and nets should be specified')
    # defaults to use a single neural network
    if (not single_net) and (not nets):
        net = FCNN(n_input_units=2, n_output_units=len(conditions), n_hidden_units=32, n_hidden_layers=1, actv=nn.Tanh)
    if single_net:
        # mark the Conditions so that we know which condition correspond to which output unit
        for ith, con in enumerate(conditions):
            con.set_impose_on(ith)
    if not train_generator:
        if (xy_min is None) or (xy_max is None):
            raise RuntimeError('Please specify xy_min and xy_max when train_generator is not specified')
        train_generator = ExampleGenerator2D((32, 32), xy_min, xy_max, method='equally-spaced-noisy')
    if not valid_generator:
        if (xy_min is None) or (xy_max is None):
            raise RuntimeError('Please specify xy_min and xy_max when valid_generator is not specified')
        valid_generator = ExampleGenerator2D((32, 32), xy_min, xy_max, method='equally-spaced')
    if (not optimizer) and single_net:  # using a single net
        optimizer = optim.Adam(single_net.parameters(), lr=0.001)
    if (not optimizer) and nets:  # using multiple nets
        all_parameters = []
        for net in nets:
            all_parameters += list(net.parameters())
        optimizer = optim.Adam(all_parameters, lr=0.001)
    if not criterion:
        criterion = nn.MSELoss()
    if metrics is None:
        metrics = {}

    history = {}
    history['train_loss'] = []
    history['valid_loss'] = []
    for metric_name, _ in metrics.items():
        history['train__'+metric_name] = []
        history['valid__'+metric_name] = []

    if return_best:
        valid_loss_epoch_min = np.inf
        solution_min = None

    for epoch in range(max_epochs):
        train_loss_epoch, train_metrics_epoch = train(train_generator, single_net, nets, pde_system, conditions, criterion, additional_loss_term, metrics, shuffle, optimizer)
        history['train_loss'].append(train_loss_epoch)
        for metric_name, metric_value in train_metrics_epoch.items():
            history['train__'+metric_name].append(metric_value)

        valid_loss_epoch, valid_metrics_epoch = valid(valid_generator, single_net, nets, pde_system, conditions, criterion, additional_loss_term, metrics)
        history['valid_loss'].append(valid_loss_epoch)
        for metric_name, metric_value in valid_metrics_epoch.items():
            history['valid__'+metric_name].append(metric_value)

        if monitor and epoch % monitor.check_every == 0:
            monitor.check(single_net, nets, conditions, history)

        if return_best and valid_loss_epoch < valid_loss_epoch_min:
            valid_loss_epoch_min = valid_loss_epoch
            solution_min = Solution(single_net, nets, conditions)

    if return_best:
        solution = solution_min
    else:
        solution = Solution(single_net, nets, conditions)

    if return_internal:
        internal = {
            'single_net': single_net,
            'nets': nets,
            'conditions': conditions,
            'train_generator': train_generator,
            'valid_generator': valid_generator,
            'optimizer': optimizer,
            'criterion': criterion
        }
        return solution, history, internal
    else:
        return solution, history


class Solution:
    """A solution to an PDE (system)

    :param single_net: The neural networks that approximates the PDE.
    :type single_net: `torch.nn.Module`
    :param nets: The neural networks that approximates the PDE.
    :type nets: list[`torch.nn.Module`]
    :param conditions: The initial/boundary conditions of the ODE (system).
    :type conditions: list[`neurodiffeq.ode.IVP` or `neurodiffeq.ode.DirichletBVP` or `neurodiffeq.pde.NoCondition`]
    """
    def __init__(self, single_net, nets, conditions):
        """Initializer method
        """
        self.single_net = deepcopy(single_net)
        self.nets = deepcopy(nets)
        self.conditions = deepcopy(conditions)

    def __call__(self, xs, ys, as_type='tf'):
        """Evaluate the solution at certain points.

        :param xs: the x-coordinates of points on which the dependent variables are evaluated.
        :type xs: `torch.tensor` or sequence of number
        :param ys: the y-coordinates of points on which the dependent variables are evaluated.
        :type ys: `torch.tensor` or sequence of number
        :param as_type: Whether the returned value is a `torch.tensor` ('tf') or `numpy.array` ('np').
        :type as_type: str
        :return: dependent variables are evaluated at given points.
        :rtype: list[`torch.tensor` or `numpy.array` (when there is more than one dependent variables)
            `torch.tensor` or `numpy.array` (when there is only one dependent variable).
        """
        if not isinstance(xs, torch.Tensor):
            xs = torch.tensor(xs, dtype=torch.float32)
        if not isinstance(ys, torch.Tensor):
            ys = torch.tensor(ys, dtype=torch.float32)
        original_shape = xs.shape
        xs, ys = xs.reshape(-1, 1), ys.reshape(-1, 1)
        if as_type not in ('tf', 'np'):
            raise ValueError("The valid return types are 'tf' and 'np'.")

        us = _trial_solution_2input(self.single_net, self.nets, xs, ys, self.conditions)
        us = [u.reshape(original_shape) for u in us]
        if as_type == 'np':
            us = [u.detach().cpu().numpy() for u in us]

        return us if len(us) > 1 else us[0]


def make_animation(solution, xs, ts):
    """Create animation of 1-D time-dependent problems.

    :param solution: solution function returned by `solve2D` (for a 1-D time-dependent problem).
    :type solution: function
    :param xs: The locations to evaluate solution.
    :type xs: `numpy.array`
    :param ts: The time points to evaluate solution.
    :type ts: `numpy.array`
    :return: The animation.
    :rtype: `matplotlib.animation.FuncAnimation`
    """

    xx, tt = np.meshgrid(xs, ts)
    sol_net = solution(xx, tt, as_type='np')

    def u_gen():
        for i in range( len(sol_net) ):
            yield sol_net[i]

    fig, ax = plt.subplots()
    line, = ax.plot([], [], lw=2)

    umin, umax = sol_net.min(), sol_net.max()
    scale = umax - umin
    ax.set_ylim(umin-scale*0.1, umax+scale*0.1)
    ax.set_xlim(xs.min(), xs.max())
    def run(data):
        line.set_data(xs, data)
        return line,

    return animation.FuncAnimation(
        fig, run, u_gen, blit=True, interval=50, repeat=False
    )

############################# arbitraty boundary conditions #############################

# CONSTANTS
ROUND_TO_ZERO = 1e-7
K = 5.0
ALPHA = 5.0


class Point:

    def __repr__(self):
        return f'Point({self.loc})'

    def __init__(self, loc):
        self.loc = tuple(float(d) for d in loc)
        self.dim = len(loc)


class DirichletControlPoint(Point):

    def __repr__(self):
        return f'DirichletControlPoint({self.loc}, val={self.val})'

    def __init__(self, loc, val):
        super().__init__(loc)
        self.val = float(val)


class NeumannControlPoint(Point):

    def __repr__(self):
        return f'NeumannControlPoint({self.loc}, val={self.val}, ' + \
               f'normal_vector={self.normal_vector})'

    def __init__(self, loc, val, normal_vector):
        super().__init__(loc)
        self.val = float(val)
        scale = sum(d ** 2 for d in normal_vector) ** 0.5
        self.normal_vector = tuple(d / scale for d in normal_vector)


class Condition:

    def __init__(self):
        self.ith_unit = None

    def set_impose_on(self, ith_unit):
        self.ith_unit = ith_unit

    def enforce(self, net, *dimensions):
        raise NotImplementedError


class CustomBoundaryCondition(Condition):

    def __init__(self, dirichlet_control_points, neumann_control_points, center_point):
        super().__init__()

        # for Dirichlet control points, drop deplicates and sort 'clockwise'
        self.dirichlet_control_points = self._clean_control_points(dirichlet_control_points, center_point)
        # fit Neumann boundary condition (A_D(x) in MacFall's paper)
        self.a_d_interp = InterpolatorCreator.fit_surface(self.dirichlet_control_points)
        # fit Dirichlet length factor (L_D(x) in MacFall's paper)
        self.l_d_interp = InterpolatorCreator.fit_length_factor(self.dirichlet_control_points)

        # for Naumann control points, drop deplicates and sort 'clockwise'
        self.neumann_control_points = self._clean_control_points(neumann_control_points, center_point)
        # fit Neumann boundary condition (g(x) in MacFall's paper)
        self.g_interp = InterpolatorCreator.fit_surface(self.neumann_control_points)
        # fit Naumann length factor (L_M(x) in MacFall's paper)
        self.l_m_interp = InterpolatorCreator.fit_length_factor(self.neumann_control_points)

        # fir normal vector (n_hat(x) in MacFall's paper)
        self.n_hat_interp = InterpolatorCreator.fit_normal_vector(self.neumann_control_points)

    # A_D(x) in MacFall's paper
    def a_d(self, *dimensions):
        return self.a_d_interp.interpolate(dimensions)

    # L_D(x) in MacFall's paper
    def l_d(self, *dimensions):
        return self.l_d_interp.interpolate(dimensions)

    # g(x) in MacFall's paper
    def g(self, *dimensions):
        return self.g_interp.interpolate(dimensions)

    # L_M(x) in MacFall's pape
    def l_m(self, *dimensions):
        return self.l_m_interp.interpolate(dimensions)

    # F(x) in MacFall's paper
    def f(self, net, *dimensions):
        # return self.l_d(*dimensions) * self._nn_output(net, *dimensions)
        return self.l_d(*dimensions) * _network_output_2input(net, *dimensions, self.ith_unit)

    # n^hat(x) in MacFall's paper
    def n_hat(self, *dimensions):
        return self.n_hat_interp.interpolate(dimensions)

    # A_M(x) in MacFall's paper
    def a_m(self, net, *dimensions):
        fs = self.f(net, *dimensions)
        a_ds = self.a_d(*dimensions)
        l_ds = self.l_d(*dimensions)
        l_ms = self.l_m(*dimensions)
        n_hats = self.n_hat(*dimensions)

        numer = self.g(*dimensions) - sum(
            nk * (diff(a_ds, d) + diff(fs, d))
            for nk, d in zip(n_hats, dimensions)
        )
        denom = l_ds * sum(
            nk * diff(l_ms, d)
            for nk, d in zip(n_hats, dimensions)
        ) + K * (1 - torch.exp(-ALPHA * l_ms))

        return l_ds * l_ms * numer / denom

    def in_domain(self, *dimensions):
        return (self.l_d(*dimensions) > 0.0) & (self.l_m(*dimensions) > 0.0)

    def enforce(self, net, *dimensions):
        # enforce Dirichlet and Neumann boundary condition, equation[10] in MAcfall's paper
        return self.a_d(*dimensions) + self.a_m(net, *dimensions) + self.f(net, *dimensions)

    @staticmethod
    def _clean_control_points(control_points, center_point):

        def gt_zero(number):
            return number >= ROUND_TO_ZERO

        def lt_zero(number):
            return number <= -ROUND_TO_ZERO

        def eq_zero(number):
            return abs(number) < ROUND_TO_ZERO

        def clockwise(cp):
            px, py = cp.loc
            cx, cy = center_point.loc
            dx, dy = px - cx, py - cy
            if gt_zero(dx) and eq_zero(dy):
                tier = 0
            elif gt_zero(dx) and lt_zero(dy):
                tier = 1
            elif eq_zero(dx) and lt_zero(dy):
                tier = 2
            elif lt_zero(dx) and lt_zero(dy):
                tier = 3
            elif lt_zero(dx) and eq_zero(dy):
                tier = 4
            elif lt_zero(dx) and gt_zero(dy):
                tier = 5
            elif eq_zero(dx) and gt_zero(dy):
                tier = 6
            elif gt_zero(dx) and gt_zero(dy):
                tier = 7
            # assume that the second key won't be used
            # - i.e. on the same side of center point (left or right)
            # there won't be multiple control points that
            # has the same y-coordinate as the center point
            return (tier, dx / dy if not eq_zero(dy) else 0)

        control_points.sort(key=clockwise)

        def same_point(p1, p2):
            return eq_zero(p1.loc[0] - p2.loc[0]) and eq_zero(p1.loc[1] - p2.loc[1])

        # remove the control points that are defined more than once
        unique_control_points = [control_points[0]]
        for cp in control_points[1:]:
            if not same_point(cp, unique_control_points[-1]):
                unique_control_points.append(cp)
        return unique_control_points


class InterpolatorCreator:

    @staticmethod
    def fit_surface(dirichlet_or_neumann_control_points):
        # specify input and output of thin plate spline
        from_points = dirichlet_or_neumann_control_points
        to_values = [dncp.val for dncp in dirichlet_or_neumann_control_points]
        # fit thin plate spline and save coefficients
        coefs = InterpolatorCreator._solve_thin_plate_spline(from_points, to_values)
        return SurfaceInterpolator(coefs, dirichlet_or_neumann_control_points)

    @staticmethod
    def fit_length_factor(control_points, radius=0.5):
        # specify input and output of thin plate spline
        from_points = control_points
        to_points = InterpolatorCreator._create_circular_targets(control_points, radius)
        n_dim = to_points[0].dim
        to_values_each_dim = [[tp.loc[i] for tp in to_points] for i in range(n_dim)]
        # fit thin plate spline and save coefficients
        coefs_each_dim = [
            InterpolatorCreator._solve_thin_plate_spline(from_points, to_values)
            for to_values in to_values_each_dim
        ]
        return LengthFactorInterpolator(coefs_each_dim, control_points, radius)

    @staticmethod
    def fit_normal_vector(neumann_control_points):
        # specify input and output of thin plate spline
        from_points = neumann_control_points
        to_points = [
            Point(loc=(ncp.normal_vector[0], ncp.normal_vector[1]))
            for ncp in neumann_control_points
        ]
        n_dim = to_points[0].dim
        to_values_each_dim = [[tp.loc[i] for tp in to_points] for i in range(n_dim)]
        # fit thin plate spline and save coefficients
        coefs_each_dim = [
            InterpolatorCreator._solve_thin_plate_spline(from_points, to_values)
            for to_values in to_values_each_dim
        ]
        return NormalVectorInterpolator(coefs_each_dim, neumann_control_points)

    @staticmethod
    def _solve_thin_plate_spline(from_points, to_values):
        assert len(from_points) == len(to_values)
        n_dims = from_points[0].dim
        n_pnts = len(from_points)
        n_eqs = n_dims + n_pnts + 1

        # weights of the eq_no'th equation
        def equation_weights(eq_no):

            weights = np.zeros(n_eqs)

            # the first M equations (M is the number of control points)
            if eq_no < n_pnts:
                p = from_points[eq_no]
                # the first M weights
                for i, fp in enumerate(from_points):
                    ri_sq = Interpolator._ri_sq_thin_plate_spline_pretrain(p, fp)
                    weights[i] = ri_sq * np.log(ri_sq)
                # the M+1'th weight
                weights[n_pnts] = 1.0
                # the rest #dimension weights
                for j in range(n_dims):
                    weights[n_pnts + 1 + j] = p.loc[j]
            # the M+1'th equation
            elif eq_no < n_pnts + n_dims:
                j = eq_no - n_pnts
                for i in range(n_pnts):
                    weights[i] = from_points[i].loc[j]
            # the rest #dimension equations
            elif eq_no == n_pnts + n_dims:
                weights[:n_pnts] = 1.0
            else:
                raise ValueError(f'Invalid equation number: {eq_no}')

            return weights

        # create linear system
        W = np.zeros((n_eqs, n_eqs))
        for eq_no in range(n_eqs):
            W[eq_no] = equation_weights(eq_no)
        b = np.zeros(n_eqs)
        b[:n_pnts] = to_values

        # solve linear system and return coefficients
        return np.linalg.solve(W, b)

    @staticmethod
    def _create_circular_targets(control_points, radius):
        # create equally spaced target points, this is for 2-d control points
        # TODO 3-d control points
        return [
            Point((radius * np.cos(theta), radius * np.sin(theta)))
            for theta in -np.linspace(0, 2 * np.pi, len(control_points), endpoint=False)
        ]


class Interpolator:

    def interpolate(self, dimensions):
        raise NotImplementedError

    @staticmethod
    def _interpolate_by_thin_plate_spline(coefs, control_points, dimensions):
        n_pnts = len(control_points)
        to_value_unfinished = torch.zeros_like(dimensions[0])
        # the first M basis functions (M is the number of control points)
        for coef, cp in zip(coefs, control_points):
            ri_sq = Interpolator._ri_sq_thin_plate_spline_trainval(cp, dimensions)
            to_value_unfinished += coef * ri_sq * torch.log(ri_sq)
        # the M+1'th basis function
        to_value_unfinished += coefs[n_pnts]
        # the rest #dimension basis functions
        for j, d in enumerate(dimensions):
            to_value_unfinished += coefs[n_pnts + 1 + j] * d
        return to_value_unfinished

    # to be used in fitting soefficients of thin plate spline
    @staticmethod
    def _ri_sq_thin_plate_spline_pretrain(point_i, point_j, stiffness=0.01):
        return sum((di - dj) ** 2 for di, dj in zip(point_i.loc, point_j.loc)) + stiffness ** 2

    # to be used in transforming output of neural networks
    @staticmethod
    def _ri_sq_thin_plate_spline_trainval(point_i, dimensions, stiffness=0.01):
        return sum((d - di) ** 2 for di, d in zip(point_i.loc, dimensions)) + stiffness ** 2


class SurfaceInterpolator(Interpolator):

    def __init__(self, coefs, control_points):
        self.coefs = coefs
        self.control_points = control_points

    def interpolate(self, dimensions):
        return Interpolator._interpolate_by_thin_plate_spline(
            self.coefs, self.control_points, dimensions
        )


class LengthFactorInterpolator(Interpolator):

    def __init__(self, coefs_each_dim, control_points, radius):
        self.coefs_each_dim = coefs_each_dim
        self.control_points = control_points
        self.radius = radius

    def interpolate(self, dimensions):
        dimensions_mapped = tuple(
            Interpolator._interpolate_by_thin_plate_spline(
                coefs_dim, self.control_points, dimensions
            )
            for coefs_dim in self.coefs_each_dim
        )
        return self.radius ** 2 - sum(d ** 2 for d in dimensions_mapped)


class NormalVectorInterpolator(Interpolator):

    def __init__(self, coefs_each_dim, neumann_control_points):
        self.coefs_each_dim = coefs_each_dim
        self.neumann_control_points = neumann_control_points

    def interpolate(self, dimensions):
        dimensions_mapped = tuple(
            Interpolator._interpolate_by_thin_plate_spline(
                coefs_dim, self.neumann_control_points, dimensions
            )
            for coefs_dim in self.coefs_each_dim
        )
        return dimensions_mapped<|MERGE_RESOLUTION|>--- conflicted
+++ resolved
@@ -42,13 +42,12 @@
     def set_impose_on(self, ith_unit):
         self.ith_unit = ith_unit
 
-<<<<<<< HEAD
     def enforce(self, net, *dimensions):
         raise NotImplementedError
-=======
+
     def in_domain(self, *dimensions):
         return np.ones_like(dimensions[0], dtype=bool)
->>>>>>> 8253374f
+
 
 class NoCondition2D(Condition):
 
