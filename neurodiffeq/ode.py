import matplotlib.pyplot as plt
import numpy as np

import torch
import torch.nn as nn
import torch.optim as optim

from .networks import FCNN
from copy import deepcopy


class IVP:
    """An initial value problem.
        For Dirichlet condition, we are solving :math:`x(t)` given :math:`x(t)\\bigg|_{t = t_0} = x_0`.
        For Neumann condition, we are solving :math:`x(t)` given :math:`\\displaystyle\\frac{\\partial x}{\\partial t}\\bigg|_{t = t_0} = x_0'`.

    :param t_0: The initial time.
    :type t_0: float
    :param x_0: The initial value of :math:x. :math:`x(t)\\bigg|_{t = t_0} = x_0`.
    :type x_0: float
    :param x_0_prime: The inital derivative of :math:`x` wrt :math:`t`. :math:`\\displaystyle\\frac{\\partial x}{\\partial t}\\bigg|_{t = t_0} = x_0'`, defaults to None.
    :type x_0_prime: float, optional
    """
    def __init__(self, t_0, x_0, x_0_prime=None):
        """Initializer method
        """
        self.t_0, self.x_0, self.x_0_prime = t_0, x_0, x_0_prime

    def enforce(self, net, t):
        r"""Enforce the output of a neural network to satisfy the initial condition.

        :param net: The neural network that approximates the ODE.
        :type net: `torch.nn.Module`
        :param t: The points where the neural network output is evaluated.
        :type t: `torch.tensor`
        :return: The modified output which now satisfies the initial condition.
        :rtype: `torch.tensor`

        .. note::
            `enforce` is meant to be called by the function `solve` and `solve_system`.
        """
        x = net(t)
        if self.x_0_prime:
            return self.x_0 + (t-self.t_0)*self.x_0_prime + ( (1-torch.exp(-t+self.t_0))**2 )*x
        else:
            return self.x_0 + (1-torch.exp(-t+self.t_0))*x


class DirichletBVP:
    """A two-point Dirichlet boundary condition.
        We are solving :math:`x(t)` given :math:`x(t)\\bigg|_{t = t_0} = x_0` and :math:`x(t)\\bigg|_{t = t_1} = x_1`.

    :param t_0: The initial time.
    :type t_0: float
    :param t_1: The final time.
    :type t_1: float
    :param x_0: The initial value of :math:x. :math:`x(t)\\bigg|_{t = t_0} = x_0`.
    :type x_0: float
    :param x_1: The initial value of :math:x. :math:`x(t)\\bigg|_{t = t_1} = x_1`.
    :type x_1: float
    """
    def __init__(self, t_0, x_0, t_1, x_1):
        """Initializer method
        """
        self.t_0, self.x_0, self.t_1, self.x_1 = t_0, x_0, t_1, x_1

    def enforce(self, net, t):
        r"""Enforce the output of a neural network to satisfy the boundary condition.

        :param net: The neural network that approximates the ODE.
        :type net: `torch.nn.Module`
        :param t: The points where the neural network output is evaluated.
        :type t: `torch.tensor`
        :return: The modified output which now satisfies the boundary condition.
        :rtype: `torch.tensor`


        .. note::
            `enforce` is meant to be called by the function `solve` and `solve_system`.
        """
        x = net(t)
        t_tilde = (t-self.t_0) / (self.t_1-self.t_0)
        return self.x_0*(1-t_tilde) + self.x_1*t_tilde + (1-torch.exp((1-t_tilde)*t_tilde))*x


class ExampleGenerator:
    """An example generator for generating 1-D training points.

    :param size: The number of points to generate each time `get_examples` is called.
    :type size: int
    :param t_min: The lower bound of the 1-D points generated, defaults to 0.0.
    :type t_min: float, optional
    :param t_max: The upper boound of the 1-D points generated, defaults to 1.0.
    :type t_max: float, optional
    :param method: The distribution of the 1-D points generated.
        If set to 'uniform', the points will be drew from a uniform distribution Unif(t_min, t_max).
        If set to 'equally-spaced', the points will be fixed to a set of linearly-spaced points that go from t_min to t_max.
        If set to 'equally-spaced-noisy', a normal noise will be added to the previously mentioned set of points.
        If set to 'log-spaced', the points will be fixed to a set of log-spaced points that go from t_min to t_max.
        If set to 'log-spaced-noisy', a normal noise will be added to the previously mentioned set of points, defaults to 'uniform'.
    :type method: str, optional
    :raises ValueError: When provided with an unknown method.
    """
    def __init__(self, size, t_min=0.0, t_max=1.0, method='uniform'):
        r"""Initializer method

        .. note::
            A instance method `get_examples` is dynamically created to generate 1-D training points. It will be called by the function `solve` and `solve_system`.
        """
        self.size = size
        self.t_min, self.t_max = t_min, t_max
        if method == 'uniform':
            self.examples = torch.zeros(self.size, requires_grad=True)
            self.get_examples = lambda: self.examples + torch.rand(self.size)*(self.t_max-self.t_min) + self.t_min
        elif method == 'equally-spaced':
            self.examples = torch.linspace(self.t_min, self.t_max, self.size, requires_grad=True)
            self.get_examples = lambda: self.examples
        elif method == 'equally-spaced-noisy':
            self.examples = torch.linspace(self.t_min, self.t_max, self.size, requires_grad=True)
            self.noise_mean = torch.zeros(self.size)
            self.noise_std  = torch.ones(self.size) * ( (t_max-t_min)/size ) / 4.0
            self.get_examples = lambda: self.examples + torch.normal(mean=self.noise_mean, std=self.noise_std)
        elif method == 'log-spaced':
            self.examples = torch.logspace(self.t_min, self.t_max, self.size, requires_grad=True)
            self.get_examples = lambda: self.examples
        elif method == 'log-spaced-noisy':
            self.examples = torch.logspace(self.t_min, self.t_max, self.size, requires_grad=True)
            self.noise_mean = torch.zeros(self.size)
            self.noise_std = torch.ones(self.size) * ((t_max - t_min) / size) / 4.0
            self.get_examples = lambda: self.examples + torch.normal(mean=self.noise_mean, std=self.noise_std)
        else:
            raise ValueError(f'Unknown method: {method}')

class Monitor:
    """A monitor for checking the status of the neural network during training.

    :param t_min: The lower bound of time domain that we want to monitor.
    :type t_min: float
    :param t_max: The upper bound of time domain that we want to monitor.
    :type t_max: float
    :param check_every: The frequency of checking the neural network represented by the number of epochs between two checks, defaults to 100.
    :type check_every: int, optional
    """
    def __init__(self, t_min, t_max, check_every=100):
        """Initializer method
        """
        self.check_every = check_every
        self.fig = plt.figure(figsize=(20, 8))
        self.ax1 = self.fig.add_subplot(121)
        self.ax2 = self.fig.add_subplot(122)
        # input for plotting
        self.ts_plt = np.linspace(t_min, t_max, 100)
        # input for neural network
        self.ts_ann = torch.linspace(t_min, t_max, 100, requires_grad=True).reshape((-1, 1, 1))

    def check(self, nets, conditions, loss_history):
        r"""Draw 2 plots: One shows the shape of the current solution. The other shows the history training loss and validation loss.

        :param nets: The neural networks that approximates the ODE (system).
        :type nets: list[`torch.nn.Module`]
        :param conditions: The initial/boundary conditions of the ODE (system).
        :type conditions: list[`neurodiffeq.ode.IVP` or `neurodiffeq.ode.DirichletBVP`]
        :param loss_history: The history of training loss and validation loss. The 'train' entry is a list of training loss and 'valid' entry is a list of validation loss.
        :type loss_history: dict['train': list[float], 'valid': list[float]]

        .. note::
            `check` is meant to be called by the function `solve` and `solve_system`.
        """
        n_dependent = len(conditions)

        vs = []
        for i in range(n_dependent):
            if conditions[i]:
                v_i = conditions[i].enforce(nets[i], self.ts_ann)
            vs.append(v_i.detach().numpy().flatten())

        self.ax1.clear()
        for i in range(n_dependent):
            self.ax1.plot(self.ts_plt, vs[i], label=f'variable {i}')
        self.ax1.legend()
        self.ax1.set_title('solutions')

        self.ax2.clear()
        self.ax2.plot(loss_history['train'], label='training loss')
        self.ax2.plot(loss_history['valid'], label='validation loss')
        self.ax2.set_title('loss during training')
        self.ax2.set_ylabel('loss')
        self.ax2.set_xlabel('epochs')
        self.ax2.set_yscale('log')
        self.ax2.legend()

        self.fig.canvas.draw()


def solve(
        ode, condition, t_min, t_max,
        net=None, train_generator=None, shuffle=True, valid_generator=None,
        optimizer=None, criterion=None, batch_size=16,
        max_epochs=1000,
        monitor=None, return_internal=False,
        return_best=False
):
    """Train a neural network to solve an ODE.

    :param ode: The ODE to solve. If the ODE is :math:`F(x, t) = 0` where :math:`x` is the dependent variable and :math:`t` is the independent variable,
        then `ode` should be a function that maps :math:`(x, t)` to :math:`F(x, t)`.
    :type ode: function
    :param condition: The initial/boundary condition.
    :type condition: `neurodiffeq.ode.IVP` or `neurodiffeq.ode.DirichletBVP`
    :param net: The neural network used to approximate the solution, defaults to None.
    :type net: `torch.nn.Module`, optional
    :param t_min: The lower bound of the domain (t) on which the ODE is solved.
    :type t_min: float
    :param t_max: The upper bound of the domain (t) on which the ODE is solved.
    :type t_max: float
    :param train_generator: The example generator to generate 1-D training points, default to None.
    :type train_generator: `neurodiffeq.ode.ExampleGenerator`, optional
    :param shuffle: Whether to shuffle the training examples every epoch, defaults to True.
    :type shuffle: bool, optional
    :param valid_generator: The example generator to generate 1-D validation points, default to None.
    :type valid_generator: `neurodiffeq.ode.ExampleGenerator`, optional
    :param optimizer: The optimization method to use for training, defaults to None.
    :type optimizer: `torch.optim.Optimizer`, optional
    :param criterion: The loss function to use for training, defaults to None.
    :type criterion: `torch.nn.modules.loss._Loss`, optional
    :param batch_size: The size of the mini-batch to use, defaults to 16.
    :type batch_size: int, optional
    :param max_epochs: The maximum number of epochs to train, defaults to 1000.
    :type max_epochs: int, optional
    :param monitor: The monitor to check the status of nerual network during training, defaults to None.
    :type monitor: `neurodiffeq.ode.Monitor`, optional
    :param return_internal: Whether to return the nets, conditions, training generator, validation generator, optimizer and loss function, defaults to False.
    :type return_internal: bool, optional
    :param return_best: Whether to return the nets that achieved the lowest validation loss, defaults to False.
    :type return_best: bool, optional
    :return: The solution of the ODE. The history of training loss and validation loss.
        Optionally, the nets, conditions, training generator, validation generator, optimizer and loss function.
    :rtype: tuple[`neurodiffeq.ode.Solution`, dict]; or tuple[`neurodiffeq.ode.Solution`, dict, dict]
    """
    nets = None if not net else [net]
    return solve_system(
        ode_system=lambda x, t: [ode(x, t)], conditions=[condition],
        t_min=t_min, t_max=t_max, nets=nets,
        train_generator=train_generator, shuffle=shuffle, valid_generator=valid_generator,
        optimizer=optimizer, criterion=criterion, batch_size=batch_size,
        max_epochs=max_epochs, monitor=monitor, return_internal=return_internal,
        return_best=return_best
    )


def solve_system(
        ode_system, conditions, t_min, t_max,
        nets=None, train_generator=None, shuffle=True, valid_generator=None,
        optimizer=None, criterion=None, batch_size=16,
        max_epochs=1000,
        monitor=None, return_internal=False,
        return_best=False,
):
    """Train a neural network to solve an ODE.

    :param ode_system: The ODE system to solve. If the ODE system consists of equations :math:`F_i(x_1, x_2, ..., x_n, t) = 0` where :math:`x_i` is the dependent variable and :math:`t` is the independent variable,
        then `ode_system` should be a function that maps :math:`(x_1, x_2, ..., x_n, t)` to a list where the ith entry is :math:`F_i(x_1, x_2, ..., x_n, t)`.
    :type ode_system: function
    :param conditions: The initial/boundary conditions. The ith entry of the conditions is the condition that :math:`x_i` should satisfy.
    :type conditions: list[`neurodiffeq.ode.IVP` or `neurodiffeq.ode.DirichletBVP`]
    :param nets: The neural networks used to approximate the solution, defaults to None.
    :type nets: list[`torch.nn.Module`], optional
    :param t_min: The lower bound of the domain (t) on which the ODE is solved.
    :type t_min: float
    :param t_max: The upper bound of the domain (t) on which the ODE is solved.
    :type t_max: float
    :param train_generator: The example generator to generate 1-D training points, default to None.
    :type train_generator: `neurodiffeq.ode.ExampleGenerator`, optional
    :param shuffle: Whether to shuffle the training examples every epoch, defaults to True.
    :type shuffle: bool, optional
    :param valid_generator: The example generator to generate 1-D validation points, default to None.
    :type valid_generator: `neurodiffeq.ode.ExampleGenerator`, optional
    :param optimizer: The optimization method to use for training, defaults to None.
    :type optimizer: `torch.optim.Optimizer`, optional
    :param criterion: The loss function to use for training, defaults to None.
    :type criterion: `torch.nn.modules.loss._Loss`, optional
    :param batch_size: The size of the mini-batch to use, defaults to 16.
    :type batch_size: int, optional
    :param max_epochs: The maximum number of epochs to train, defaults to 1000.
    :type max_epochs: int, optional
    :param monitor: The monitor to check the status of nerual network during training, defaults to None.
    :type monitor: `neurodiffeq.ode.Monitor`, optional
    :param return_internal: Whether to return the nets, conditions, training generator, validation generator, optimizer and loss function, defaults to False.
    :type return_internal: bool, optional
    :param return_best: Whether to return the nets that achieved the lowest validation loss, defaults to False.
    :type return_best: bool, optional
    :return: The solution of the ODE. The history of training loss and validation loss.
        Optionally, the nets, conditions, training generator, validation generator, optimizer and loss function.
    :rtype: tuple[`neurodiffeq.ode.Solution`, dict]; or tuple[`neurodiffeq.ode.Solution`, dict, dict]
    """

    # default values
    n_dependent_vars = len(conditions)
    if not nets:
        nets = [FCNN() for _ in range(n_dependent_vars)]
    if not train_generator:
        train_generator = ExampleGenerator(32, t_min, t_max, method='equally-spaced-noisy')
    if not valid_generator:
        valid_generator = ExampleGenerator(32, t_min, t_max, method='equally-spaced')
    if not optimizer:
        all_parameters = []
        for net in nets:
            all_parameters += list(net.parameters())
        optimizer = optim.Adam(all_parameters, lr=0.001)
    if not criterion:
        criterion = nn.MSELoss()

    if return_internal:
        internal = {
            'nets': nets,
            'conditions': conditions,
            'train_generator': train_generator,
            'valid_generator': valid_generator,
            'optimizer': optimizer,
            'criterion': criterion
        }

    n_examples_train = train_generator.size
    n_examples_valid = valid_generator.size
    train_zeros = torch.zeros(batch_size)
    valid_zeros = torch.zeros(n_examples_valid)

    loss_history = {'train': [], 'valid': []}
    valid_loss_epoch_min = np.inf
    solution_min = None

    for epoch in range(max_epochs):
        train_loss_epoch = 0.0

        train_examples = train_generator.get_examples()
        train_examples = train_examples.reshape(n_examples_train, 1)
        idx = np.random.permutation(n_examples_train) if shuffle else np.arange(n_examples_train)
        batch_start, batch_end = 0, batch_size
        while batch_start < n_examples_train:

            if batch_end >= n_examples_train:
                batch_end = n_examples_train
            batch_idx = idx[batch_start:batch_end]
            ts = train_examples[batch_idx]

            # the dependent variables
            vs = []
            for i in range(n_dependent_vars):
                if conditions[i]:
                    v_i = conditions[i].enforce(nets[i], ts)
                vs.append(v_i)

            fvts = ode_system(*vs, ts)
            loss = 0.0
            for fvt in fvts:
                loss += criterion(fvt, train_zeros)
            train_loss_epoch += loss.item() * (batch_end-batch_start)/n_examples_train # assume the loss is a mean over all examples

            optimizer.zero_grad()
            loss.backward()
            optimizer.step()

            batch_start += batch_size
            batch_end += batch_size

        loss_history['train'].append(train_loss_epoch)

        # calculate the validation loss
        ts = valid_generator.get_examples().reshape(n_examples_valid, 1)
        vs = []
        for i in range(n_dependent_vars):
            if conditions[i]:
                v_i = conditions[i].enforce(nets[i], ts)
            vs.append(v_i)
        fvts = ode_system(*vs, ts)
        valid_loss_epoch = 0.0
        for fvt in fvts:
            valid_loss_epoch += criterion(fvt, valid_zeros)
        valid_loss_epoch = valid_loss_epoch.item()

        loss_history['valid'].append(valid_loss_epoch)

        if monitor and epoch % monitor.check_every == 0:
            monitor.check(nets, conditions, loss_history)

<<<<<<< HEAD
        if return_best and valid_loss_epoch < valid_loss_epoch_min:
            valid_loss_epoch_min = valid_loss_epoch
            # solution_min = solution
            solution_min = Solution(nets, conditions)

    if return_best:
        solution = solution_min
    else:
        solution = Solution(nets, conditions)
=======
    def solution(ts, as_type='tf'):
        if not isinstance(ts, torch.Tensor):
            ts = torch.tensor([ts], dtype=torch.float32)
        ts = ts.reshape(-1, 1)
        vs = []
        for i in range(len(conditions)):
            v_i = conditions[i].enforce(nets[i], ts)
            if   as_type == 'tf':
                vs.append(v_i)
            elif as_type == 'np':
                vs.append(v_i.detach().numpy().flatten())
            else:
                raise ValueError("The valid return types are 'tf' and 'np'.")
        return vs
>>>>>>> b335d782

    if return_internal:
        return solution, loss_history, internal
    else:
        return solution, loss_history


class Solution:
    """A solution to an ODE equation

    :param nets: The neural networks that approximates the ODE.
    :type nets: list[`torch.nn.Module`]
    :param conditions: The initial/boundary conditions of the ODE (system).
    :type conditions: list[`neurodiffeq.ode.IVP` or `neurodiffeq.ode.DirichletBVP`]
    """
    def __init__(self, nets, conditions):
        """Initializer method
        """
        self.nets = deepcopy(nets)
        self.conditions = deepcopy(conditions)

    def __call__(self, ts, as_type='tf'):
        """Evaluate the solution at certain points.

        :param ts: the points on which :math:`x(t)` is evaluated.
        :type ts: `torch.tensor` or sequence of number
        :param as_type: Whether the returned value is a `torch.tensor` ('tf') or `numpy.array` ('np').
        :type as_type: str
        """
        if not isinstance(ts, torch.Tensor):
            ts = torch.tensor([ts], dtype=torch.float32)
        ts = ts.reshape(-1, 1)
        if as_type not in ('tf', 'np'):
            raise ValueError("The valid return types are 'tf' and 'np'.")

        vs = [
            con.enforce(net, ts).detach()
            for con, net in zip(self.conditions, self.nets)
        ]
        if as_type == 'np':
            vs = [v.detach().numpy().flatten() for v in vs]

        return vs if len(self.nets) > 1 else vs[0]<|MERGE_RESOLUTION|>--- conflicted
+++ resolved
@@ -383,7 +383,6 @@
         if monitor and epoch % monitor.check_every == 0:
             monitor.check(nets, conditions, loss_history)
 
-<<<<<<< HEAD
         if return_best and valid_loss_epoch < valid_loss_epoch_min:
             valid_loss_epoch_min = valid_loss_epoch
             # solution_min = solution
@@ -393,22 +392,6 @@
         solution = solution_min
     else:
         solution = Solution(nets, conditions)
-=======
-    def solution(ts, as_type='tf'):
-        if not isinstance(ts, torch.Tensor):
-            ts = torch.tensor([ts], dtype=torch.float32)
-        ts = ts.reshape(-1, 1)
-        vs = []
-        for i in range(len(conditions)):
-            v_i = conditions[i].enforce(nets[i], ts)
-            if   as_type == 'tf':
-                vs.append(v_i)
-            elif as_type == 'np':
-                vs.append(v_i.detach().numpy().flatten())
-            else:
-                raise ValueError("The valid return types are 'tf' and 'np'.")
-        return vs
->>>>>>> b335d782
 
     if return_internal:
         return solution, loss_history, internal
